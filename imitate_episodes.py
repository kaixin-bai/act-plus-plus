--- conflicted
+++ resolved
@@ -125,11 +125,7 @@
     config_path = os.path.join(ckpt_dir, 'config.pkl')
     expr_name = ckpt_dir.split('/')[-1]
     if not is_eval:
-<<<<<<< HEAD
         wandb.init(project="mobile-aloha2", reinit=True, entity="mobile-aloha2", name=expr_name)
-=======
-        wandb.init(project="mobile-aloha-diffusion", reinit=True, entity="tonyzhao", name=expr_name)
->>>>>>> 79e50320
         wandb.config.update(config)
     with open(config_path, 'wb') as f:
         pickle.dump(config, f)
